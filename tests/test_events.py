import unittest
from unittest import mock
import datetime
from collections import defaultdict
from functools import partial
import asyncio

import pytest

import csbot.events


<<<<<<< HEAD
@pytest.mark.asyncio
=======
class TestImmediateEventRunner(unittest.TestCase):
    def setUp(self):
        self.runner = csbot.events.ImmediateEventRunner(self.handle_event)
        self.handled_events = []

    def tearDown(self):
        self.runner = None
        self.handled_events = None

    def handle_event(self, event):
        """Record objects passed through the event handler in order.  If they
        are callable, call them."""
        self.handled_events.append(event)
        if isinstance(event, collections.abc.Callable):
            event()

    def test_values(self):
        """Check that basic values are passed through the event queue
        unmolested."""
        # Test that things actually get through
        self.runner.post_event('foo')
        self.assertEqual(self.handled_events, ['foo'])
        # The event runner doesn't care what it's passing through
        for x in ['bar', 1.3, None, object]:
            self.runner.post_event(x)
            self.assertIs(self.handled_events[-1], x)

    def test_event_chain(self):
        """Check that chains of events get handled."""
        def f1():
            self.runner.post_event(f2)

        def f2():
            self.runner.post_event(f3)

        def f3():
            pass

        self.runner.post_event(f1)
        self.assertEqual(self.handled_events, [f1, f2, f3])

    def test_event_tree(self):
        """Check that trees of events are handled breadth-first."""
        def f1():
            self.runner.post_event(f2)
            self.runner.post_event(f3)

        def f2():
            self.runner.post_event(f4)

        def f3():
            self.runner.post_event(f5)
            self.runner.post_event(f6)

        def f4():
            self.runner.post_event(f3)

        def f5():
            pass

        def f6():
            pass

        self.runner.post_event(f1)
        self.assertEqual(self.handled_events,
                         [f1, f2, f3, f4, f5, f6, f3, f5, f6])

    def test_exception_recovery(self):
        """Check that exceptions propagate out of the event runner but don't
        leave it broken.

        (In an early version of ImmediateEventRunner, an exception would leave
        the runner's queue non-empty and new root events would accumulate
        instead of being processed.)
        """
        def f1():
            self.runner.post_event(f2)
            raise Exception()

        def f2():
            pass

        def f3():
            self.runner.post_event(f4)

        def f4():
            pass

        self.assertRaises(Exception, self.runner.post_event, f1)
        self.assertEqual(self.handled_events, [f1])
        self.runner.post_event(f3)
        self.assertEqual(self.handled_events, [f1, f3, f4])


@pytest.fixture
def async_runner(event_loop):
    def handle_event(event):
        if asyncio.iscoroutinefunction(event):
            return [event()]
        else:
            return []

    obj = mock.Mock()
    obj.handle_event = mock.Mock(wraps=handle_event)
    obj.runner = csbot.events.AsyncEventRunner(obj.handle_event, event_loop)
    obj.exception_handler = mock.Mock(wraps=event_loop.get_exception_handler())
    event_loop.set_exception_handler(obj.exception_handler)

    return obj


class TestAsyncEventRunner:
    async def test_values(self, async_runner):
        """Check that basic values are passed through the event queue
        unmolested."""
        # Test that things actually get through
        await async_runner.runner.post_event('foo')
        assert async_runner.handle_event.call_args_list == [mock.call('foo')]
        # The event runner doesn't care what it's passing through
        for x in ['bar', 1.3, None, object]:
            await async_runner.runner.post_event(x)
            assert async_runner.handle_event.call_args[0][0] is x

    async def test_event_chain(self, async_runner):
        """Check that chains of events get handled."""
        async def f1():
            async_runner.runner.post_event(f2)

        async def f2():
            async_runner.runner.post_event(f3)

        async def f3():
            pass

        await async_runner.runner.post_event(f1)
        assert async_runner.handle_event.call_count == 3
        async_runner.handle_event.assert_has_calls([mock.call(f1), mock.call(f2), mock.call(f3)])

    @pytest.mark.asyncio(allow_unhandled_exception=True)
    async def test_exception_recovery(self, async_runner):
        """Check that exceptions are handled but don't block other tasks or
        leave the runner in a broken state.
        """
        async def f1():
            async_runner.runner.post_event(f2)
            raise Exception()

        async def f2():
            pass

        async def f3():
            async_runner.runner.post_event(f4)

        async def f4():
            pass

        assert async_runner.exception_handler.call_count == 0
        await async_runner.runner.post_event(f1)
        assert async_runner.exception_handler.call_count == 1
        async_runner.handle_event.assert_has_calls([mock.call(f1), mock.call(f2)])
        # self.assertEqual(set(self.handled_events), {f1, f2})
        await async_runner.runner.post_event(f3)
        assert async_runner.exception_handler.call_count == 1
        async_runner.handle_event.assert_has_calls([mock.call(f1), mock.call(f2), mock.call(f3), mock.call(f4)])
        # self.assertEqual(set(self.handled_events), {f1, f2, f3, f4})


>>>>>>> 63ac3050
class TestHybridEventRunner:
    class EventHandler:
        def __init__(self):
            self.handlers = defaultdict(list)

        def add(self, e, f=None):
            if f is None:
                return partial(self.add, e)
            else:
                self.handlers[e].append(f)

        def __call__(self, e):
            return self.handlers[e]

    @pytest.fixture
    def event_runner(self, event_loop):
        handler = self.EventHandler()
        obj = mock.Mock()
        obj.add_handler = handler.add
        obj.get_handlers = mock.Mock(wraps=handler)
        obj.runner = csbot.events.HybridEventRunner(obj.get_handlers, event_loop)
        obj.exception_handler = mock.Mock(wraps=event_loop.get_exception_handler())
        event_loop.set_exception_handler(obj.exception_handler)
        return obj

    async def test_values(self, event_runner):
        """Check that basic values are passed through the event queue unmolested."""
        # Test that things actually get through
        await event_runner.runner.post_event('foo')
        assert event_runner.get_handlers.call_args_list == [mock.call('foo')]
        # The event runner doesn't care what it's passing through
        for x in ['bar', 1.3, None, object]:
            await event_runner.runner.post_event(x)
            print(event_runner.get_handlers.call_args)
            assert event_runner.get_handlers.call_args == mock.call(x)

    async def test_event_chain_synchronous(self, event_runner):
        """Check that an entire event chain runs (synchronously).

        All handlers for an event should be run before the next event, and any events that occur
        during an event handler should also be processed before the initial `post_event()` future
        has a result.
        """
        complete = []

        @event_runner.add_handler('a')
        def a(_):
            event_runner.runner.post_event('b')
            complete.append('a')

        @event_runner.add_handler('b')
        def b1(_):
            event_runner.runner.post_event('c')
            complete.append('b1')

        @event_runner.add_handler('b')
        def b2(_):
            event_runner.runner.post_event('d')
            complete.append('b2')

        @event_runner.add_handler('b')
        def b3(_):
            event_runner.runner.post_event('e')
            complete.append('b3')

        @event_runner.add_handler('c')
        def c(_):
            event_runner.runner.post_event('f')
            complete.append('c')

        @event_runner.add_handler('d')
        def d(_):
            complete.append('d')

        @event_runner.add_handler('e')
        def e(_):
            complete.append('e')

        await event_runner.runner.post_event('a')
        assert event_runner.get_handlers.mock_calls == [
            # Initial event
            mock.call('a'),
            # Event resulting from handler for 'a'
            mock.call('b'),
            # Ensure all handlers for 'b' finished ...
            mock.call('c'),
            mock.call('d'),
            mock.call('e'),
            # ... before first handler for 'c'
            mock.call('f'),
        ]
        assert complete == ['a', 'b1', 'b2', 'b3', 'c', 'd', 'e']

    async def test_event_chain_asynchronous(self, event_loop, event_runner):
        """Check that an entire event chain runs (asynchronously).

        Any events that occur during an event handler should be processed before the initial
        `post_event()` future has a result.
        """
        events = [asyncio.Event() for _ in range(2)]
        complete = []

        @event_runner.add_handler('a')
        async def a1(_):
            complete.append('a1')

        @event_runner.add_handler('a')
        async def a2(_):
            await events[0].wait()
            event_runner.runner.post_event('b')
            complete.append('a2')

        @event_runner.add_handler('b')
        async def b1(_):
            event_runner.runner.post_event('c')
            complete.append('b1')

        @event_runner.add_handler('b')
        async def b2(_):
            event_runner.runner.post_event('d')
            complete.append('b2')

        @event_runner.add_handler('b')
        async def b3(_):
            await events[1].wait()
            event_runner.runner.post_event('e')
            complete.append('b3')

        @event_runner.add_handler('c')
        async def c(_):
            event_runner.runner.post_event('f')
            complete.append('c')

        @event_runner.add_handler('d')
        async def d(_):
            complete.append('d')

        @event_runner.add_handler('e')
        async def e(_):
            complete.append('e')

        # Post the first event and allow some tasks to run:
        # - should have a post_event('a') call
        # - a1 should complete, a2 is blocked on events[0]
        future = event_runner.runner.post_event('a')
        await asyncio.wait({future}, timeout=0.1)
        assert not future.done()
        assert event_runner.get_handlers.mock_calls == [
            mock.call('a'),
        ]
        assert complete == ['a1']

        # Unblock a2 and allow some tasks to run:
        # - a2 should complete
        # - post_event('b') should be called (by a2)
        # - b1 and b2 should complete, b3 is blocked on events[1]
        # - post_event('c') and post_event('d') should be called (by b1 and b2)
        # - c should complete
        # - post_event('f') should be called (by c)
        # - d should complete
        events[0].set()
        await asyncio.wait({future}, timeout=0.1)
        assert not future.done()
        assert event_runner.get_handlers.mock_calls == [
            mock.call('a'),
            mock.call('b'),
            mock.call('c'),
            mock.call('d'),
            mock.call('f'),
        ]
        assert complete == ['a1', 'a2', 'b1', 'b2', 'c', 'd']

        # Unblock b3 and allow some tasks to run:
        # - b3 should complete
        # - post_event('e') should be called (by b3)
        # - e should complete
        # - future should complete, because no events or tasks remain pending
        events[1].set()
        await asyncio.wait({future}, timeout=0.1)
        assert future.done()
        assert event_runner.get_handlers.mock_calls == [
            mock.call('a'),
            mock.call('b'),
            mock.call('c'),
            mock.call('d'),
            mock.call('f'),
            mock.call('e'),
        ]
        assert complete == ['a1', 'a2', 'b1', 'b2', 'c', 'd', 'b3', 'e']

    async def test_event_chain_hybrid(self, event_loop, event_runner):
        """Check that an entire event chain runs (mix of sync and async handlers).

        Synchronous handlers complete before asynchronous handlers. Synchronous handlers for an
        event all run before synchronous handlers for the next event, but asynchronous handers can
        run out-of-order.
        """
        events = [asyncio.Event() for _ in range(2)]
        complete = []

        @event_runner.add_handler('a')
        def a1(_):
            complete.append('a1')

        @event_runner.add_handler('a')
        async def a2(_):
            await events[0].wait()
            event_runner.runner.post_event('b')
            complete.append('a2')

        @event_runner.add_handler('b')
        async def b1(_):
            await events[1].wait()
            event_runner.runner.post_event('c')
            complete.append('b1')

        @event_runner.add_handler('b')
        def b2(_):
            event_runner.runner.post_event('d')
            complete.append('b2')

        @event_runner.add_handler('c')
        def c1(_):
            complete.append('c1')

        @event_runner.add_handler('c')
        async def c2(_):
            complete.append('c2')

        @event_runner.add_handler('d')
        async def d1(_):
            complete.append('d1')

        @event_runner.add_handler('d')
        def d2(_):
            complete.append('d2')

        # Post the first event and allow some tasks to run:
        # - post_event('a') should be called (initial)
        # - a1 should complete, a2 is blocked on events[0]
        future = event_runner.runner.post_event('a')
        await asyncio.wait({future}, timeout=0.1)
        assert not future.done()
        assert event_runner.get_handlers.mock_calls == [
            mock.call('a'),
        ]
        assert complete == ['a1']

        # Unblock a2 and allow some tasks to run:
        # - a2 should complete
        # - post_event('b') should be called (by a2)
        # - b2 should complete, b1 is blocked on events[1]
        # - post_event('d') should be called
        # - d2 should complete (synchronous phase)
        # - d1 should complete (asynchronous phase)
        events[0].set()
        await asyncio.wait({future}, timeout=0.1)
        assert not future.done()
        assert event_runner.get_handlers.mock_calls == [
            mock.call('a'),
            mock.call('b'),
            mock.call('d'),
        ]
        assert complete == ['a1', 'a2', 'b2', 'd2', 'd1']

        # Unblock b1 and allow some tasks to run:
        # - b1 should complete
        # - post_event('c') should be called (by b1)
        # - c1 should complete (synchronous phase)
        # - c2 should complete (asynchronous phase)
        # - future should complete, because no events or tasks remain pending
        events[1].set()
        await asyncio.wait({future}, timeout=0.1)
        assert future.done()
        assert event_runner.get_handlers.mock_calls == [
            mock.call('a'),
            mock.call('b'),
            mock.call('d'),
            mock.call('c'),
        ]
        assert complete == ['a1', 'a2', 'b2', 'd2', 'd1', 'b1', 'c1', 'c2']

    async def test_overlapping_root_events(self, event_loop, event_runner):
        """Check that overlapping events get the same future."""
        events = [asyncio.Event() for _ in range(1)]
        complete = []

        @event_runner.add_handler('a')
        async def a(_):
            await events[0].wait()
            complete.append('a')

        @event_runner.add_handler('b')
        async def b(_):
            complete.append('b')

        # Post the first event and allow tasks to run:
        # - a is blocked on events[0]
        f1 = event_runner.runner.post_event('a')
        await asyncio.wait({f1}, timeout=0.1)
        assert not f1.done()
        assert complete == []

        # Post the second event and allow tasks to run:
        # - b completes
        # - a is still blocked on events[0]
        # - f1 and f2 are not done, because they're for the same run loop, and a is still blocked
        f2 = event_runner.runner.post_event('b')
        await asyncio.wait({f2}, timeout=0.1)
        assert not f2.done()
        assert not f1.done()
        assert complete == ['b']

        # Unblock a and allow tasks to run:
        # - a completes
        # - f1 and f2 are both done, because the run loop has finished
        events[0].set()
        await asyncio.wait([f1, f2], timeout=0.1)
        assert f1.done()
        assert f2.done()
        assert complete == ['b', 'a']

        # (Maybe remove this - not essential that they're the same future, only that they complete together)
        assert f2 is f1

    async def test_non_overlapping_root_events(self, event_loop, event_runner):
        """Check that non-overlapping events get new futures."""
        complete = []

        @event_runner.add_handler('a')
        async def a(_):
            complete.append('a')

        @event_runner.add_handler('b')
        async def b(_):
            complete.append('b')

        f1 = event_runner.runner.post_event('a')
        await asyncio.wait({f1}, timeout=0.1)
        assert f1.done()
        assert complete == ['a']

        f2 = event_runner.runner.post_event('b')
        assert not f2.done()
        assert f2 is not f1
        await asyncio.wait({f2}, timeout=0.1)
        assert f2.done()
        assert complete == ['a', 'b']

    @pytest.mark.asyncio(allow_unhandled_exception=True)
    async def test_exception_recovery(self, event_loop, event_runner):
        complete = []

        @event_runner.add_handler('a')
        def a1(_):
            raise Exception('a1')
            complete.append('a1')

        @event_runner.add_handler('a')
        def a2(_):
            complete.append('a2')

        @event_runner.add_handler('a')
        async def a3(_):
            raise Exception('a3')
            complete.append('a3')

        @event_runner.add_handler('a')
        async def a4(_):
            event_runner.runner.post_event('b')
            complete.append('a4')

        @event_runner.add_handler('b')
        def b1(_):
            raise Exception('b1')
            complete.append('b1')

        @event_runner.add_handler('b')
        async def b2(_):
            complete.append('b2')

        assert event_runner.exception_handler.call_count == 0
        future = event_runner.runner.post_event('a')
        await asyncio.wait({future}, timeout=0.1)
        assert future.done()
        assert future.exception() is None
        assert event_runner.runner.get_handlers.mock_calls == [
            mock.call('a'),
            mock.call('b'),
        ]
        assert complete == ['a2', 'a4', 'b2']
        assert event_runner.exception_handler.call_count == 3

        # Check that exception handler calls have the correct event context
        assert event_runner.exception_handler.mock_calls[0][1][1]['csbot_event'] == 'a'
        assert event_runner.exception_handler.mock_calls[1][1][1]['csbot_event'] == 'a'
        assert event_runner.exception_handler.mock_calls[2][1][1]['csbot_event'] == 'b'


class TestEvent(unittest.TestCase):
    class DummyBot(object):
        pass

    def _assert_events_equal(self, e1, e2, bot=True,
                             event_type=True, datetime=True, data=True):
        """Test helper for comparing two events.  ``<property>=False`` disables
        checking that property of the events."""
        if bot:
            self.assertIs(e1.bot, e2.bot)
        if event_type:
            self.assertEqual(e1.event_type, e2.event_type)
        if datetime:
            self.assertEqual(e1.datetime, e2.datetime)
        if data:
            for k in list(e1.keys()) + list(e2.keys()):
                self.assertEqual(e1[k], e2[k])

    def test_create(self):
        # Test data
        data = {'a': 1, 'b': 2, 'c': None}
        dt = datetime.datetime.now()
        bot = self.DummyBot()

        # Create the event
        e = csbot.events.Event(bot, 'event.type', data)
        # Check that the event's datetime can be reasonably considered "now"
        self.assertTrue(dt <= e.datetime)
        self.assertTrue(abs(e.datetime - dt) < datetime.timedelta(seconds=1))
        # Check that the bot, event type and data made it through
        self.assertIs(e.bot, bot)
        self.assertEqual(e.event_type, 'event.type')
        for k, v in data.items():
            self.assertEqual(e[k], v)

    def test_extend(self):
        # Test data
        data1 = {'a': 1, 'b': 2, 'c': None}
        data2 = {'c': 'foo', 'd': 'bar'}
        et1 = 'event.type'
        et2 = 'other.event'
        bot = self.DummyBot()

        # Create an event
        e1 = csbot.events.Event(bot, et1, data1)

        # Unchanged event
        e2 = csbot.events.Event.extend(e1)
        self._assert_events_equal(e1, e2)

        # Change event type only
        e3 = csbot.events.Event.extend(e2, et2)
        # Check the event type was changed
        self.assertEqual(e3.event_type, et2)
        # Check that everything else stayed the same
        self._assert_events_equal(e1, e3, event_type=False)

        # Change the event type and data
        e4 = csbot.events.Event.extend(e1, et2, data2)
        # Check the event type was changed
        self.assertEqual(e4.event_type, et2)
        # Check the data was updated
        for k in data1:
            if k not in data2:
                self.assertEqual(e4[k], data1[k])
        for k in data2:
            self.assertEqual(e4[k], data2[k])
        # Check that everything else stayed the same
        self._assert_events_equal(e1, e4, event_type=False, data=False)


class TestCommandEvent(unittest.TestCase):
    def setUp(self):
        self.nick = 'csbot'

    def _check_valid_command(self, message, prefix, command, data):
        """Test helper for checking the result of parsing a command from a
        message."""
        e = csbot.events.Event(None, 'test.event', {'message': message})
        c = csbot.events.CommandEvent.parse_command(e, prefix, self.nick)
        self.assertEqual(c['command'], command)
        self.assertEqual(c['data'], data)
        return c

    def _check_invalid_command(self, message, prefix):
        """Test helper for verifying that an invalid command is not
        interpreted as a valid command."""
        e = csbot.events.Event(None, 'test.event', {'message': message})
        c = csbot.events.CommandEvent.parse_command(e, prefix, self.nick)
        self.assertIs(c, None)
        return c

    def test_parse_command(self):
        # --> Test variations on command and data text with no prefix involvement
        # Just a command
        self._check_valid_command('testcommand', '',
                                  'testcommand', '')
        # Command and data
        self._check_valid_command('test command data', '',
                                  'test', 'command data')
        # Leading/trailing spaces are ignored
        self._check_valid_command('    test command', '', 'test', 'command')
        self._check_valid_command('test command    ', '', 'test', 'command')
        self._check_valid_command('  test   command  ', '', 'test', 'command')
        # Non-alphanumeric commands
        self._check_valid_command('!#?$ you !', '', '!#?$', 'you !')

        # --> Test what happens with a command prefix
        # Not a command
        self._check_invalid_command('just somebody talking', '!')
        # A simple command
        self._check_valid_command('!hello', '!', 'hello', '')
        # ... with data
        self._check_valid_command('!hello there', '!', 'hello', 'there')
        # ... and repeated prefix
        self._check_valid_command('!hello !there everybody', '!',
                                  'hello', '!there everybody')
        # Leading spaces
        self._check_valid_command('   !hello', '!', 'hello', '')
        # Spaces separating the prefix from the command shouldn't trigger it
        self._check_invalid_command('!  hello', '!')
        # The prefix can be part of the command if repeated
        self._check_valid_command('!!hello', '!', '!hello', '')
        self._check_valid_command('!!', '!', '!', '')

        # --> Test a longer prefix
        # As long as it is a prefix of the first "part", should be fine
        self._check_valid_command('dosomething now', 'do', 'something', 'now')
        # ... but if there's a space in between it's not a command any more
        self._check_invalid_command('do something now', 'do')

        # --> Test unicode
        # Unicode prefix
        self._check_valid_command('\u0CA0test', '\u0CA0', 'test', '')
        # Shouldn't match part of a UTF8 multibyte sequence: \u0CA0 = \xC2\xA3
        self._check_invalid_command('\u0CA0test', '\xC2')
        # Unicode command
        self._check_valid_command('!\u0CA0_\u0CA0', '!', '\u0CA0_\u0CA0', '')

        # Test "conversational", i.e. mentioned by nick
        self._check_valid_command('csbot: do something', '!', 'do', 'something')
        self._check_valid_command('   csbot, do   something ', '!', 'do', 'something')
        self._check_valid_command('csbot:do something', '!', 'do', 'something')
        self._check_invalid_command('csbot do something', '!')

    def test_arguments(self):
        """Test argument grouping/parsing.  These tests are pretty much just
        testing :func:`csbot.util.parse_arguments`, which should have its own
        tests."""
        # No arguments
        c = self._check_valid_command('!foo', '!', 'foo', '')
        self.assertEqual(c.arguments(), [])
        # Some simple arguments
        c = self._check_valid_command('!foo bar baz', '!', 'foo', 'bar baz')
        self.assertEqual(c.arguments(), ['bar', 'baz'])
        # ... with extra spaces
        c = self._check_valid_command('!foo    bar   baz   ', '!',
                                      'foo', 'bar   baz')
        self.assertEqual(c.arguments(), ['bar', 'baz'])
        # Forced argument grouping with quotes
        c = self._check_valid_command('!foo "bar baz"', '!',
                                      'foo', '"bar baz"')
        self.assertEqual(c.arguments(), ['bar baz'])
        # ... with extra spaces
        c = self._check_valid_command('!foo    "bar   baz "  ', '!',
                                      'foo', '"bar   baz "')
        self.assertEqual(c.arguments(), ['bar   baz '])
        # Escaped quote preserved
        c = self._check_valid_command(r'!foo ba\"r', '!', 'foo', r'ba\"r')
        self.assertEqual(c.arguments(), ['ba"r'])
        # Unmatched quotes break
        c = self._check_valid_command('!foo ba"r', '!', 'foo', 'ba"r')
        self.assertRaises(ValueError, c.arguments)
        # No mangling in the command part
        c = self._check_valid_command('!"foo bar', '!', '"foo', 'bar')
        c = self._check_valid_command('"foo bar', '"', 'foo', 'bar')<|MERGE_RESOLUTION|>--- conflicted
+++ resolved
@@ -10,177 +10,6 @@
 import csbot.events
 
 
-<<<<<<< HEAD
-@pytest.mark.asyncio
-=======
-class TestImmediateEventRunner(unittest.TestCase):
-    def setUp(self):
-        self.runner = csbot.events.ImmediateEventRunner(self.handle_event)
-        self.handled_events = []
-
-    def tearDown(self):
-        self.runner = None
-        self.handled_events = None
-
-    def handle_event(self, event):
-        """Record objects passed through the event handler in order.  If they
-        are callable, call them."""
-        self.handled_events.append(event)
-        if isinstance(event, collections.abc.Callable):
-            event()
-
-    def test_values(self):
-        """Check that basic values are passed through the event queue
-        unmolested."""
-        # Test that things actually get through
-        self.runner.post_event('foo')
-        self.assertEqual(self.handled_events, ['foo'])
-        # The event runner doesn't care what it's passing through
-        for x in ['bar', 1.3, None, object]:
-            self.runner.post_event(x)
-            self.assertIs(self.handled_events[-1], x)
-
-    def test_event_chain(self):
-        """Check that chains of events get handled."""
-        def f1():
-            self.runner.post_event(f2)
-
-        def f2():
-            self.runner.post_event(f3)
-
-        def f3():
-            pass
-
-        self.runner.post_event(f1)
-        self.assertEqual(self.handled_events, [f1, f2, f3])
-
-    def test_event_tree(self):
-        """Check that trees of events are handled breadth-first."""
-        def f1():
-            self.runner.post_event(f2)
-            self.runner.post_event(f3)
-
-        def f2():
-            self.runner.post_event(f4)
-
-        def f3():
-            self.runner.post_event(f5)
-            self.runner.post_event(f6)
-
-        def f4():
-            self.runner.post_event(f3)
-
-        def f5():
-            pass
-
-        def f6():
-            pass
-
-        self.runner.post_event(f1)
-        self.assertEqual(self.handled_events,
-                         [f1, f2, f3, f4, f5, f6, f3, f5, f6])
-
-    def test_exception_recovery(self):
-        """Check that exceptions propagate out of the event runner but don't
-        leave it broken.
-
-        (In an early version of ImmediateEventRunner, an exception would leave
-        the runner's queue non-empty and new root events would accumulate
-        instead of being processed.)
-        """
-        def f1():
-            self.runner.post_event(f2)
-            raise Exception()
-
-        def f2():
-            pass
-
-        def f3():
-            self.runner.post_event(f4)
-
-        def f4():
-            pass
-
-        self.assertRaises(Exception, self.runner.post_event, f1)
-        self.assertEqual(self.handled_events, [f1])
-        self.runner.post_event(f3)
-        self.assertEqual(self.handled_events, [f1, f3, f4])
-
-
-@pytest.fixture
-def async_runner(event_loop):
-    def handle_event(event):
-        if asyncio.iscoroutinefunction(event):
-            return [event()]
-        else:
-            return []
-
-    obj = mock.Mock()
-    obj.handle_event = mock.Mock(wraps=handle_event)
-    obj.runner = csbot.events.AsyncEventRunner(obj.handle_event, event_loop)
-    obj.exception_handler = mock.Mock(wraps=event_loop.get_exception_handler())
-    event_loop.set_exception_handler(obj.exception_handler)
-
-    return obj
-
-
-class TestAsyncEventRunner:
-    async def test_values(self, async_runner):
-        """Check that basic values are passed through the event queue
-        unmolested."""
-        # Test that things actually get through
-        await async_runner.runner.post_event('foo')
-        assert async_runner.handle_event.call_args_list == [mock.call('foo')]
-        # The event runner doesn't care what it's passing through
-        for x in ['bar', 1.3, None, object]:
-            await async_runner.runner.post_event(x)
-            assert async_runner.handle_event.call_args[0][0] is x
-
-    async def test_event_chain(self, async_runner):
-        """Check that chains of events get handled."""
-        async def f1():
-            async_runner.runner.post_event(f2)
-
-        async def f2():
-            async_runner.runner.post_event(f3)
-
-        async def f3():
-            pass
-
-        await async_runner.runner.post_event(f1)
-        assert async_runner.handle_event.call_count == 3
-        async_runner.handle_event.assert_has_calls([mock.call(f1), mock.call(f2), mock.call(f3)])
-
-    @pytest.mark.asyncio(allow_unhandled_exception=True)
-    async def test_exception_recovery(self, async_runner):
-        """Check that exceptions are handled but don't block other tasks or
-        leave the runner in a broken state.
-        """
-        async def f1():
-            async_runner.runner.post_event(f2)
-            raise Exception()
-
-        async def f2():
-            pass
-
-        async def f3():
-            async_runner.runner.post_event(f4)
-
-        async def f4():
-            pass
-
-        assert async_runner.exception_handler.call_count == 0
-        await async_runner.runner.post_event(f1)
-        assert async_runner.exception_handler.call_count == 1
-        async_runner.handle_event.assert_has_calls([mock.call(f1), mock.call(f2)])
-        # self.assertEqual(set(self.handled_events), {f1, f2})
-        await async_runner.runner.post_event(f3)
-        assert async_runner.exception_handler.call_count == 1
-        async_runner.handle_event.assert_has_calls([mock.call(f1), mock.call(f2), mock.call(f3), mock.call(f4)])
-        # self.assertEqual(set(self.handled_events), {f1, f2, f3, f4})
-
-
->>>>>>> 63ac3050
 class TestHybridEventRunner:
     class EventHandler:
         def __init__(self):
