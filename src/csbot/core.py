--- conflicted
+++ resolved
@@ -19,38 +19,6 @@
 class Bot(SpecialPlugin, IRCClient):
     # TODO: use IRCUser instances instead of raw user string
 
-<<<<<<< HEAD
-    #: Default configuration values
-    CONFIG_DEFAULTS = {
-        'ircv3': False,
-        'nickname': 'csyorkbot',
-        'password': None,
-        'auth_method': 'pass',
-        'username': 'csyorkbot',
-        'realname': 'cs-york bot',
-        'sourceURL': 'http://github.com/csyork/csbot/',
-        'lineRate': '1',
-        'irc_host': 'irc.freenode.net',
-        'irc_port': '6667',
-        'bind_addr': None,
-        'command_prefix': '!',
-        'use_notice': True,
-        'client_ping': 0,
-        'rate_limit_period': 0,
-        'rate_limit_count': 0,
-        'channels': ' '.join([
-            '#cs-york-dev',
-        ]),
-        'plugins': ' '.join([
-            'example',
-        ]),
-    }
-
-    #: Environment variable fallbacks
-    CONFIG_ENVVARS = {
-        'password': ['IRC_PASS'],
-    }
-=======
     class Config(config.Config):
         ircv3 = config.option(bool, default=False, help="Enable IRCv3 features (i.e. 'client capabilities')")
         nickname = config.option(str, required=True, example="csyorkbot", help="IRC nick")
@@ -67,7 +35,8 @@
         use_notice = config.option(int, default=True, help="Use NOTICE instead of PRIVMSG to send messages")
         client_ping = config.option(int, default=0, help="Send PING if no messages for this many seconds (0=disabled)")
         bind_addr = config.option(str, example="192.168.1.111", help="Bind to specific local address")
->>>>>>> cf1a2dc6
+        rate_limit_period = config.option(int, default=0, help="Period (in seconds) to consider for rate limit")
+        rate_limit_count = config.option(int, default=0, help="Maximum number of messages to send in rate limit period")
 
     #: Dictionary containing available plugins for loading, using
     #: straight.plugin to discover plugin classes under a namespace.
@@ -96,22 +65,6 @@
         IRCClient.__init__(
             self,
             loop=loop,
-<<<<<<< HEAD
-            ircv3=self.config_getboolean('ircv3'),
-            nick=self.config_get('nickname'),
-            username=self.config_get('username'),
-            host=self.config_get('irc_host'),
-            port=self.config_get('irc_port'),
-            password=self.config_get('password'),
-            auth_method=self.config_get('auth_method'),
-            bind_addr=self.config_get('bind_addr'),
-            client_ping_enabled=(int(self.config_get('client_ping')) > 0),
-            client_ping_interval=int(self.config_get('client_ping')),
-            rate_limit_enabled=(int(self.config_get('rate_limit_period')) > 0 and
-                                int(self.config_get('rate_limit_period')) > 0),
-            rate_limit_period=int(self.config_get('rate_limit_period')),
-            rate_limit_count=int(self.config_get('rate_limit_count')),
-=======
             ircv3=self.config.ircv3,
             nick=self.config.nickname,
             username=self.config.username,
@@ -122,7 +75,10 @@
             bind_addr=self.config.bind_addr,
             client_ping_enabled=(self.config.client_ping > 0),
             client_ping_interval=self.config.client_ping,
->>>>>>> cf1a2dc6
+            rate_limit_enabled=(self.config.rate_limit_period > 0 and
+                                self.config.rate_limit_count > 0),
+            rate_limit_period=self.config.rate_limit_period,
+            rate_limit_count=self.config.rate_limit_count,
         )
 
         self._recent_messages = collections.deque(maxlen=10)
