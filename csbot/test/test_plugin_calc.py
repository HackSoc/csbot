from . import BotTestCase


class TestCalcPlugin(BotTestCase):
    CONFIG = """\
    [@bot]
    plugins = calc
    """

    PLUGINS = ['calc']

    def test_correct(self):
        self.assertEqual(self.calc._calc("2^6"), "4")
        self.assertEqual(self.calc._calc("2**6"), "64")
        self.assertEqual(self.calc._calc("1 + 2*3**(4^5) / (6 + -7)"), "-5.0")
        self.assertEqual(self.calc._calc("~5"), "-6")
        self.assertEqual(self.calc._calc("pi + 3"), "6.141592653589793")
        self.assertEqual(self.calc._calc(""),
                         "You want to calculate something? Type in an expression then!"),
        self.assertEqual(self.calc._calc("N"), "6.0221412927e+23")
        self.assertEqual(self.calc._calc("3 + π"), "6.141592653589793")  # Also tests unicode
        self.assertEqual(self.calc._calc("3 < 5"), "True")
        self.assertEqual(self.calc._calc("3 < 5 <= 7"), "True")
        self.assertEqual(self.calc._calc("456 == 1"), "False")
        self.assertEqual(self.calc._calc("True ^ True"), "False")
        self.assertEqual(self.calc._calc("True + 1"), "2")
        self.assertEqual(self.calc._calc("~True"), "-2")

    def test_error(self):
        self.assertEqual(self.calc._calc("9999**9999"), "Error, 9999**9999 is too big")
        self.assertEqual(self.calc._calc("1 / 0"), "Error, division by zero")
<<<<<<< HEAD
        self.assertEqual(self.calc._calc("1 + "), "Error, \"1 + \" is not a valid calculation")
        self.assertEqual(self.calc._calc("e = 1"), "Error, \"e = 1\" is not a valid calculation")
        self.assertEqual(self.calc._calc("sgdsdg + 3"), "Unknown or invalid constant \"sgdsdg\"")
        self.assertEqual(self.calc._calc("1 << (1 << (1 << 10))"), "Error, cannot use bitshifting")
=======
        self.assertEqual(self.calc._calc("1 + "), "Error, '1 + ' is not a valid calculation")
        self.assertEqual(self.calc._calc("e = 1"), "Error, 'e = 1' is not a valid calculation")
        self.assertEqual(self.calc._calc("sgdsdg + 3"), "Error, unknown or invalid constant 'sgdsdg'")
        self.assertEqual(self.calc._calc("1 << (1 << (1 << 10))"), "Error, Python int too large to convert to C ssize_t")
        self.assertEqual(self.calc._calc("1 << -1"), "Error, negative shift count")
        self.assertEqual(self.calc._calc("10000 << 10000"), "Error, result is too long")
        self.assertEqual(self.calc._calc("5 in 5"), "Error, invalid operator 'in'")
        self.assertEqual(self.calc._calc("sin(5)"), "Error, 'sin(5)' is not a valid calculation")
>>>>>>> 5b62916e


<|MERGE_RESOLUTION|>--- conflicted
+++ resolved
@@ -29,20 +29,9 @@
     def test_error(self):
         self.assertEqual(self.calc._calc("9999**9999"), "Error, 9999**9999 is too big")
         self.assertEqual(self.calc._calc("1 / 0"), "Error, division by zero")
-<<<<<<< HEAD
-        self.assertEqual(self.calc._calc("1 + "), "Error, \"1 + \" is not a valid calculation")
-        self.assertEqual(self.calc._calc("e = 1"), "Error, \"e = 1\" is not a valid calculation")
-        self.assertEqual(self.calc._calc("sgdsdg + 3"), "Unknown or invalid constant \"sgdsdg\"")
-        self.assertEqual(self.calc._calc("1 << (1 << (1 << 10))"), "Error, cannot use bitshifting")
-=======
         self.assertEqual(self.calc._calc("1 + "), "Error, '1 + ' is not a valid calculation")
         self.assertEqual(self.calc._calc("e = 1"), "Error, 'e = 1' is not a valid calculation")
         self.assertEqual(self.calc._calc("sgdsdg + 3"), "Error, unknown or invalid constant 'sgdsdg'")
-        self.assertEqual(self.calc._calc("1 << (1 << (1 << 10))"), "Error, Python int too large to convert to C ssize_t")
-        self.assertEqual(self.calc._calc("1 << -1"), "Error, negative shift count")
-        self.assertEqual(self.calc._calc("10000 << 10000"), "Error, result is too long")
+        self.assertEqual(self.calc._calc("1 << (1 << (1 << 10))"), "Error, cannot use bitshifting")
         self.assertEqual(self.calc._calc("5 in 5"), "Error, invalid operator 'in'")
         self.assertEqual(self.calc._calc("sin(5)"), "Error, 'sin(5)' is not a valid calculation")
->>>>>>> 5b62916e
-
-
