--- conflicted
+++ resolved
@@ -25,8 +25,7 @@
             except KeyError:
                 event.error("I don't know a {}".format(event.data[0]))
 
-<<<<<<< HEAD
-    @command('set')
+    @features.command('set')
     def test_set(self, event):
         try:
             key = event.data[0]
@@ -38,7 +37,7 @@
         except IndexError:
             event.error("You need to tell me the name and the value to store!")
 
-    @command('get')
+    @features.command('get')
     def test_get(self, event):
         key = event.data[0]
 
@@ -47,9 +46,7 @@
         except KeyError:
             event.error("I don't know the meaning of {}.".format(key))
 
-=======
     @features.hook('privmsg')
->>>>>>> c98a17f3
     def privmsg(self, user, channel, msg):
         print ">>>", msg
 
