--- conflicted
+++ resolved
@@ -26,27 +26,6 @@
 
     #: Default configuration values
     CONFIG_DEFAULTS = {
-<<<<<<< HEAD
-            'nickname': 'csyorkbot',
-            'password': None,
-            'username': 'csyorkbot',
-            'realname': 'cs-york bot',
-            'sourceURL': 'http://github.com/csyork/csbot/',
-            'lineRate': '1',
-            'irc_host': 'irc.freenode.net',
-            'irc_port': '6667',
-            'command_prefix': '!',
-            'channels': ' '.join([
-                '#cs-york-dev',
-            ]),
-            'plugins': ' '.join([
-                'example',
-            ]),
-            'mongodb_uri': 'mongodb://localhost:27017',
-            'mongodb_prefix': 'csbot__',
-            'date_format': '%d/%m/%Y',
-            'time_format': '%H:%M',
-=======
         'nickname': 'csyorkbot',
         'password': None,
         'username': 'csyorkbot',
@@ -62,7 +41,10 @@
         'plugins': ' '.join([
             'example',
         ]),
->>>>>>> 1a923809
+        'mongodb_uri': 'mongodb://localhost:27017',
+        'mongodb_prefix': 'csbot__',
+        'date_format': '%d/%m/%Y',
+        'time_format': '%H:%M',
     }
 
     #: Environment variable fallbacks
