--- conflicted
+++ resolved
@@ -157,25 +157,10 @@
     def show_commands(self, event):
         event.protocol.msg(event['reply_to'], ', '.join(sorted(self.commands)))
 
-<<<<<<< HEAD
-    def log_err(self, err):
-        """Convenience wrapper around ``twisted.python.log.err`` for plugins"""
-        log.err(err)
-
-    def signedOn(self, event):
-        map(event.protocol.join,
-            self.config.get('DEFAULT', 'channels').split())
-
-    def privmsg(self, event):
-        command = events.CommandEvent.create(event)
-        if command is not None:
-            self.fire_command(command)
-=======
     @Plugin.command('plugins')
     def show_plugins(self, event):
         event.protocol.msg(event['reply_to'],
                            'loaded plugins: ' + ', '.join(self.plugins))
->>>>>>> 1856d72a
 
 
 class PluginError(Exception):
@@ -312,11 +297,7 @@
     def irc_RPL_ENDOFNAMES(self, prefix, params):
         # Get channel and raw names list
         channel = params[1]
-<<<<<<< HEAD
-        raw_names = self.names_accumulator.pop(channel, list())
-=======
         raw_names = self.names_accumulator.pop(channel, [])
->>>>>>> 1856d72a
 
         # Get a mapping from status characters to mode flags
         prefixes = self.supported.getFeature('PREFIX')
@@ -333,171 +314,12 @@
         # Fire the event
         self.names(channel, names, raw_names)
 
-<<<<<<< HEAD
-class PluginFeatures(object):
-    """Utility class to simplify defining plugin features.
-
-    Plugins can define hooks and commands.  This class provides a
-    decorator-based approach to creating these features.
-    """
-    def __init__(self):
-        self.commands = dict()
-        self.hooks = dict()
-
-    def instantiate(self, inst):
-        """Create a duplicate :class:`PluginFeatures` bound to *inst*.
-
-        Returns an exact duplicate of this object, but every method that has
-        been registered with a decorator is bound to *inst* so when it's called
-        it acts like a normal method call.
-        """
-        cls = inst.__class__
-        features = PluginFeatures()
-        features.commands = dict((c, types.MethodType(f, inst, cls))
-                                 for c, f in self.commands.iteritems())
-        features.hooks = dict((h, [types.MethodType(f, inst, cls) for f in fs])
-                              for h, fs in self.hooks.iteritems())
-        return features
-
-    def hook(self, hook):
-        """Create a decorator to register a handler for *hook*.
-        """
-        if hook not in self.hooks:
-            self.hooks[hook] = list()
-
-        def decorate(f):
-            self.hooks[hook].append(f)
-            return f
-        return decorate
-
-    def command(self, command, help=None):
-        """Create a decorator to register a handler for *command*.
-
-        Raises a :class:`KeyError` if this class has already registered a
-        handler for *command*.
-        """
-        if command in self.commands:
-            raise KeyError('Duplicate command: {}'.format(command))
-
-        def decorate(f):
-            f.help = help
-            self.commands[command] = f
-            return f
-        return decorate
-
-    def fire_hook(self, hook, *args, **kwargs):
-        """Run all handlers for *hook*.
-
-        The handlers are run in the order they were registered for *hook*,
-        which should correspond to the order they were defined in.  All
-        extra arguments are passed through to every handler.
-        """
-        if hook in self.hooks:
-            for f in self.hooks[hook]:
-                f(*args, **kwargs)
-
-
-class Plugin(object):
-    """Bot plugin base class.
-    """
-
-    features = PluginFeatures()
-
-    def __init__(self, bot):
-        self.bot = bot
-        self.features = self.features.instantiate(self)
-        self.db_ = None
-
-    @classmethod
-    def plugin_name(cls):
-        """Get the plugin's name.
-
-        A plugin's name is its fully qualified path, excluding the leading
-        component (which will always be ``csbot.plugins``).
-
-        >>> from csbot.plugins.example import EmptyPlugin
-        >>> EmptyPlugin.plugin_name()
-        'example.EmptyPlugin'
-        >>> p = EmptyPlugin(None)
-        >>> p.plugin_name()
-        'example.EmptyPlugin'
-        """
-        return cls.__module__.split('.', 2)[2] + '.' + cls.__name__
-
-    @property
-    def db(self):
-        if self.db_ is None:
-            self.db_ = self.bot.mongodb[self.plugin_name().replace('.', '__')]
-        return self.db_
-
-    def cfg(self, name):
-        plugin = self.plugin_name()
-
-        # Check plugin config
-        if self.bot.config.has_section(plugin):
-            if self.bot.config.has_option(plugin, name):
-                return self.bot.config.get(plugin, name)
-
-        # Check default config
-        if self.bot.config.has_option("DEFAULT", name):
-            return self.bot.config.get("DEFAULT", name)
-
-        # Raise an exception
-        raise KeyError("{} is not a valid option.".format(name))
-
-    def get(self, key):
-        """Get a value from the plugin key/value store by key. If the key
-        is not found, a KeyError is raised.
-        """
-
-        plugin = self.plugin_name()
-
-        if self.bot.plugindata.has_section(plugin):
-            if self.bot.plugindata.has_option(plugin, key):
-                return self.bot.plugindata.get(plugin, key)
-
-        raise KeyError("{} is not defined.".format(key))
-
-    def set(self, key, value):
-        """Set a value in the plugin key/value store by key.
-        """
-
-        plugin = self.plugin_name()
-
-        if not self.bot.plugindata.has_section(plugin):
-            self.bot.plugindata.add_section(plugin)
-
-        self.bot.plugindata.set(plugin, key, value)
-
-    def setup(self):
-        """Run setup actions for the plugin.
-
-        This should be overloaded in plugins to perform actions that need to
-        happen before receiving any events.
-
-        .. note:: Plugin setup order is not guaranteed to be consistent, so do
-                  not rely on it.
-        """
-        pass
-
-    def teardown(self):
-        """Run teardown actions for the plugin.
-
-        This should be overloaded in plugins to perform teardown actions, for
-        example writing stuff to file/database, before the bot is destroyed.
-
-        .. note:: Plugin teardown order is not guaranteed to be consistent, so
-                  do not rely on it.
-        """
-        pass
-=======
     def topicUpdated(self, user, channel, newtopic):
         self.emit_new('core.channel.topic', {
             'channel': channel,
             'author': user,     # might be server name or nick
             'topic': newtopic,
         })
->>>>>>> 1856d72a
 
 
 class BotFactory(protocol.ClientFactory):
